# -*- coding: utf-8 -*-
"""
Created on Sun Feb  2 17:12:24 2020

@author: axthi
"""


import logging
import os
import shutil
import time
import subprocess
import nibabel as nib
import glob
import sys
import tempfile
import numpy as np
from functools import partial
from scipy import ndimage
import scipy.ndimage.morphology as mrph
from scipy.ndimage.filters import gaussian_filter
from scipy.ndimage import affine_transform
from scipy.ndimage.measurements import label

from simnibs import SIMNIBSDIR

from .. import __version__
from . import samseg
from ._thickness import _calc_thickness
from ._cat_c_utils import sanlm
from .brain_surface import mask_from_surface
from .. import utils
from ..utils.simnibs_logger import logger
from ..utils import file_finder
from ..utils import transformations
from ..utils.transformations import resample_vol, crop_vol
from ..utils.spawn_process import spawn_process
from ..mesh_tools.meshing import create_mesh
from ..mesh_tools.mesh_io import read_gifti_surface, write_msh, read_off, write_off, Msh, ElementData
from ..simulation import cond
from ..utils import plotting

def _register_atlas_to_input_affine(T1, template_file_name,
                                    affine_mesh_collection_name, mesh_level1,
                                    mesh_level2, save_path,
                                    template_coregistered_name,
                                    init_atlas_settings, neck_tissues,
                                    visualizer,
                                    noneck,
                                    init_transform=None,
                                    world_to_world_transform_matrix=None):

    # Import the affine registration function
    scales = init_atlas_settings['affine_scales']
    thetas = init_atlas_settings['affine_rotations']
    horizontal_shifts = init_atlas_settings['affine_horizontal_shifts']
    vertical_shifts = init_atlas_settings['affine_vertical_shifts']
    thetas_rad = [theta * np.pi/180 for theta in thetas]
    neck_search_bounds = init_atlas_settings['neck_search_bounds']
    ds_factor = init_atlas_settings['dowsampling_factor_affine']

    affine = samseg.AffineWholeHead(T1, affine_mesh_collection_name,
                                    template_file_name)

    init_options = samseg.initializationOptions(pitchAngles=thetas_rad,
                                                scales=scales,
                                                scalingCenter=[0.0, -120.0, 0.0],
                                                horizontalTableShifts=horizontal_shifts,
                                                verticalTableShifts=vertical_shifts)

    image_to_image_transform, world_to_world_transform, optimization_summary =\
    affine.registerAtlas(initTransform=init_transform,
                         initializationOptions=init_options,
                         targetDownsampledVoxelSpacing=ds_factor,
                         visualizer=visualizer,
                         noneck=noneck)

    affine.saveResults(T1, template_file_name, save_path,
                       template_coregistered_name, image_to_image_transform,
                       world_to_world_transform)
    
    logger.info('Template registration summary.')
    logger.info('Number of Iterations: %d, Cost: %f\n' %
                (optimization_summary['numberOfIterations'],
                 optimization_summary['cost']))

    if not noneck:
        logger.info('Adjusting neck.')
        exitcode = affine.adjust_neck(T1, template_coregistered_name, mesh_level1,
                                      mesh_level2, neck_search_bounds, neck_tissues,
                                      visualizer, downsampling_target=2.0)
        if exitcode == -1:
            file_path = os.path.split(template_coregistered_name)
            shutil.copy(mesh_level1, os.path.join(file_path[0], 'atlas_level1.txt.gz'))
            shutil.copy(mesh_level2, os.path.join(file_path[0], 'atlas_level2.txt.gz'))
        else:
            logger.info('Neck adjustment done.')
    else:
        logger.info('No neck, copying meshes over.')
        file_path = os.path.split(template_coregistered_name)
        shutil.copy(mesh_level1, os.path.join(file_path[0], 'atlas_level1.txt.gz'))
        shutil.copy(mesh_level2, os.path.join(file_path[0], 'atlas_level2.txt.gz'))


def _denoise_input_and_save(input_name, output_name):
    input_raw = nib.load(input_name)
    img = input_raw.get_data()
    # Sometimes the images have an extra unit dimension,
    # squeeze that out if it's there.
    img = img.squeeze()
    img_smoothed = sanlm(img, 3, 1)
    output_smoothed = nib.Nifti1Image(img_smoothed, input_raw.affine)
    nib.save(output_smoothed, output_name)


def _estimate_parameters(path_to_segment_folder,
                         template_coregistered_name,
                         path_to_atlas_folder, input_images,
                         segment_settings, gmm_parameters, visualizer):

    ds_targets = segment_settings['downsampling_targets']
    kernel_size = segment_settings['bias_kernel_width']
    bg_mask_sigma = segment_settings['background_mask_sigma']
    bg_mask_th = segment_settings['background_mask_threshold']
    stiffness = segment_settings['mesh_stiffness']
    covariances = segment_settings['diagonal_covariances']
    shared_gmm_parameters = samseg.io.kvlReadSharedGMMParameters(gmm_parameters)
    user_optimization_options = {'multiResolutionSpecification':
                                 [{'atlasFileName':
                                   os.path.join(path_to_segment_folder,
                                                'atlas_level1.txt.gz'),
                                   'targetDownsampledVoxelSpacing': ds_targets[0],
                                   'maximumNumberOfIterations': 100,
                                   'estimateBiasField': True},
                                  {'atlasFileName':
                                      os.path.join(path_to_segment_folder,
                                                   'atlas_level2.txt.gz'),
                                   'targetDownsampledVoxelSpacing': ds_targets[1],
                                   'maximumNumberOfIterations': 100,
                                   'estimateBiasField': True}]}

    user_model_specifications = {'atlasFileName': os.path.join(
            path_to_segment_folder, 'atlas_level2.txt.gz'),
                                 'biasFieldSmoothingKernelSize': kernel_size,
                                 'brainMaskingSmoothingSigma': bg_mask_sigma,
                                 'brainMaskingThreshold': bg_mask_th,
                                 'K': stiffness,
                                 'useDiagonalCovarianceMatrices': covariances,
                                 'sharedGMMParameters': shared_gmm_parameters}

    samseg_kwargs = dict(
        imageFileNames=input_images,
        atlasDir=path_to_atlas_folder,
        savePath=path_to_segment_folder,
        transformedTemplateFileName=template_coregistered_name,
        userModelSpecifications=user_model_specifications,
        userOptimizationOptions=user_optimization_options,
        visualizer=visualizer,
        saveHistory=False,
        saveMesh=False,
        savePosteriors=False,
        saveWarp=True)

    logger.info('Starting segmentation.')
    samsegment = samseg.SamsegWholeHead(**samseg_kwargs)
    samsegment.preProcess()
    samsegment.process()

    # Print optimization summary
    optimizationSummary = samsegment.getOptimizationSummary()
    for multiResolutionLevel, item in enumerate(optimizationSummary):
        logger.info('atlasRegistrationLevel%d %d %f\n' %
                    (multiResolutionLevel, item['numberOfIterations'],
                     item['perVoxelCost']))

    return samsegment.saveParametersAndInput()


def _post_process_segmentation(bias_corrected_image_names,
                               upsampled_image_names,
                               tissue_settings,
                               csf_factor,
                               parameters_and_inputs,
                               transformed_template_name,
                               affine_atlas,
                               before_morpho_name,
                               upper_mask):

    logger.info('Upsampling bias corrected images.')
    for input_number, bias_corrected in enumerate(bias_corrected_image_names):
        corrected_input = nib.load(bias_corrected)
        resampled_input, new_affine, orig_res = resample_vol(
                                                    corrected_input.get_data(),
                                                    corrected_input.affine,
                                                    0.5, order=1)
        upsampled = nib.Nifti1Image(resampled_input, new_affine)
        nib.save(upsampled, upsampled_image_names[input_number])

    # Next we need to reconstruct the segmentation with the upsampled data
    # and map it into the simnibs tissues
    upsampled_tissues, upper_part = samseg.simnibs_segmentation_utils.segmentUpsampled(
                                    upsampled_image_names,
                                    tissue_settings,
                                    parameters_and_inputs,
                                    transformed_template_name,
                                    affine_atlas,
                                    csf_factor)

    del parameters_and_inputs
    #Cast the upsampled image to int16  to save space
    for upsampled_image in upsampled_image_names:
        upsampled = nib.load(upsampled_image)
        upsampled.set_data_dtype(np.int16)
        nib.save(upsampled, upsampled_image)

    affine_upsampled = upsampled.affine
    upsampled_tissues_im = nib.Nifti1Image(upsampled_tissues,
                                        affine_upsampled)
    upsampled_tissues_im.set_data_dtype(np.int16)
    nib.save(upsampled_tissues_im, before_morpho_name)

    upper_part_im = nib.Nifti1Image(upper_part.astype(np.int16),affine_upsampled)
    upper_part_im.set_data_dtype(np.int16)
    nib.save(upper_part_im, upper_mask)
    del upper_part_im
    # Do morphological operations
    simnibs_tissues = tissue_settings['simnibs_tissues']
    _morphological_operations(upsampled_tissues, upper_part, simnibs_tissues)

    return upsampled_tissues


def _morphological_operations(label_img, upper_part, simnibs_tissues):
    ''' Does morphological operations to
        1. Smooth out the labeling and remove noise
        2. A CSF layer between GM and Skull and between GM and CSF
        3. Outer bone layers are compact bone
    '''
    se = ndimage.generate_binary_structure(3,3)
    se_n = ndimage.generate_binary_structure(3,1)

    # Do some clean-ups, mainly CSF and skull
    # First combine the WM and GM
    brain = (label_img == simnibs_tissues['WM']) | \
            (label_img == simnibs_tissues['GM'])
    dil = mrph.binary_dilation(_get_largest_components(
        mrph.binary_erosion(brain, se_n, 1), se_n, vol_limit=10), se_n, 1)

    unass = brain ^ dil

    #Add the CSF and open again
    csf = (label_img == simnibs_tissues['CSF'])
    brain_csf = brain | csf
    # Vol limit in voxels
    dil = mrph.binary_dilation(_get_largest_components(
        mrph.binary_erosion(brain_csf, se, 1), se_n, vol_limit=80), se, 1)
    unass |= (csf & ~dil)
    del brain, csf, dil

    #Clean the outer border of the skull
    bone = (label_img == simnibs_tissues['Compact_bone']) | \
           (label_img == simnibs_tissues['Spongy_bone'])
    veins = (label_img == simnibs_tissues['Blood'])
    air_pockets = (label_img == simnibs_tissues['Air_pockets'])
    scalp = (label_img == simnibs_tissues['Scalp'])
    muscle = (label_img == simnibs_tissues['Muscle'])
    eyes = (label_img == simnibs_tissues['Eyes'])
    #Use scalp to clean out noisy skull bits within the scalp
    skull_outer = brain_csf | bone | veins | air_pockets
    skull_outer = mrph.binary_fill_holes(skull_outer, se_n)
    num_iter = 2
    skull_outer = mrph.binary_dilation(_get_largest_components(
        mrph.binary_erosion(skull_outer, se, num_iter), se_n, vol_limit=50), se, num_iter)
    skull_inner = bone | scalp | air_pockets | muscle | eyes
    skull_inner = mrph.binary_fill_holes(skull_inner, se_n)
    skull_inner = mrph.binary_dilation(_get_largest_components(
        mrph.binary_erosion(skull_inner, se, num_iter), se_n, vol_limit=50), se, num_iter)
    dil = bone & skull_outer & skull_inner
    #Protect thin areas that would be removed by erosion
    bone_thickness = _calc_thickness(dil)
    thin_parts = bone & (bone_thickness < 3.5) & (bone_thickness > 0)
    dil |= thin_parts
    del thin_parts
    del bone_thickness

    unass = unass | (dil ^ bone)
    del bone, dil

    # Open the veins
    dil = mrph.binary_dilation(_get_largest_components(
        mrph.binary_erosion(veins, se, 1), se_n, vol_limit=10), se, 1)
    unass |= (dil ^ veins)

    # Clean the eyes
    dil = mrph.binary_dilation(_get_largest_components(
        mrph.binary_erosion(eyes, se, 1), se_n, vol_limit=10), se, 1)
    #dil = mrph.binary_opening(eyes, se, 1)
    unass |= (dil ^ eyes)

    #Clean muscles
    dil = mrph.binary_opening(muscle, se, 1)
    unass |= (dil ^ muscle)

    # And finally the scalp
    head = scalp | skull_outer | eyes | muscle
    dil = mrph.binary_dilation(_get_largest_components(
                  mrph.binary_erosion(head, se, 2), se_n, num_limit=1), se, 2)
    unass |= (scalp & ~dil)

    # Filling missing parts
    # NOTE: the labeling is uint16, so I'll code the unassigned voxels with the max value
    # which is 65535
    label_img[unass] = 65535
    #Add background to tissues
    simnibs_tissues["BG"] = 0
    _smoothfill(label_img, unass, simnibs_tissues)


    # Ensuring a CSF layer between GM and Skull and GM and Blood
    # Relabel regions in the expanded GM which are in skull or blood to CSF
    print('Ensure CSF')

    brain_gm = (label_img == simnibs_tissues['GM'])
    C_BONE = (label_img == simnibs_tissues['Compact_bone'])
    S_BONE = (label_img == simnibs_tissues['Spongy_bone'])

    brain_dilated = mrph.binary_dilation(brain_gm, se, 1)
    overlap = brain_dilated & (C_BONE | S_BONE)
    label_img[overlap] = simnibs_tissues['CSF']

    CSF_brain = brain_gm | (label_img == simnibs_tissues['CSF'])
    CSF_brain_dilated = mrph.binary_dilation(CSF_brain, se, 1)
    spongy_csf = CSF_brain_dilated & S_BONE
    upper_part = mrph.binary_erosion(upper_part,se,6)
    skin_csf = CSF_brain_dilated & (label_img == simnibs_tissues['Scalp']) & upper_part
    label_img[spongy_csf] = simnibs_tissues['Compact_bone']
    label_img[skin_csf] = simnibs_tissues['Compact_bone']

    # Ensure the outer skull label is compact bone
    C_BONE = (label_img == simnibs_tissues['Compact_bone'])
    S_BONE = (label_img == simnibs_tissues['Spongy_bone'])
    SKULL_outer = (C_BONE | S_BONE) & ~mrph.binary_erosion((C_BONE | S_BONE), se, 1)
    label_img[SKULL_outer] = simnibs_tissues['Compact_bone']
    #Relabel air pockets to air
    label_img[label_img == simnibs_tissues['Air_pockets']] = 0

def _smoothfill(label_img, unassign, simnibs_tissues):
    """Hackish way to fill unassigned voxels,
       works by smoothing the masks and binarizing
       the smoothed masks.
    """
    sum_of_unassigned = np.inf
    # for as long as the number of unassigned is changing
    # let's find the binarized version using a running
    # max index as we need to loop anyway. This way we
    # don't need to call np.argmax
    while unassign.sum() < sum_of_unassigned:
        sum_of_unassigned = unassign.sum()
        if(sum_of_unassigned == 0):
            break
        labs = 65535*np.ones_like(label_img)
        max_val = np.zeros_like(label_img, dtype=np.float32)
        for i, t in enumerate(simnibs_tissues):
            #Don't smooth WM
            vol = (label_img == simnibs_tissues[t]).astype(np.float32)
            if t == 'WM':
                cs = vol
            else:
                cs = gaussian_filter(vol, 1)

            #Check the max values and update
            max_mask = cs > max_val
            labs[max_mask] = simnibs_tissues[t]
            max_val[max_mask] = cs[max_mask]

        label_img[:] = labs[:]
        unassign = (labs == 65535)
        del labs




def _fill_missing(label_img, unassign):
    """Hackish way to fill unassigned voxels,
       works by smoothing the masks and binarizing
       the smoothed masks. Works in-place
    """

    def _get_most_frequent_label(x, y, z, label_im, pad):
        nhood = label_im[max(0,x-pad):min(label_im.shape[0],x+pad),
                         max(0,y-pad):min(label_im.shape[1],y+pad),
                         max(0,z-pad):min(label_im.shape[2],z+pad)]

        dim = nhood.shape

        return np.bincount(nhood.reshape((np.prod(dim)))).argmax()


    label_img[unassign] = 255
    inds_tmp = unassign.nonzero()
    inds_tmp = np.array(inds_tmp)
    num_unassigned = (label_img==255).sum()
    num_unassigned_new = num_unassigned
    while num_unassigned_new > 0:
        fill_map = map(partial(_get_most_frequent_label, label_im=label_img, pad=5),
                       np.nditer(inds_tmp[0,:]), np.nditer(inds_tmp[1,:]), np.nditer(inds_tmp[2,:]))
        fill_array = np.array(list(fill_map))
        label_img[inds_tmp[0,:], inds_tmp[1,:], inds_tmp[2,:]] = fill_array
        inds_tmp = inds_tmp[:,fill_array==255]
        num_unassigned_new = (label_img==255).sum()
        print('Unassigned: ' + str(num_unassigned_new))
        if num_unassigned_new == num_unassigned:
            print('Number of unassigned voxels not going down. Breaking.')
            break

        num_unassigned = num_unassigned_new

def _get_largest_components(vol, se, vol_limit=0, num_limit=-1, return_sizes=False):
    """Get the n largest components from a volume.

    PARAMETERS
    ----------
    vol : ndarray
        Image volume. A dimX x dimY x dimZ array containing the image data.
    se : ndarray
        Structuring element to use when detecting components (i.e. setting the
        connectivity which defines a component).
    n : int
        Number of (largest) components to retain.
    return_sizes : bool, optional
        Whether or not to also return the sizes (in voxels) of each component
        that was retained (default = False).

    RETURNS
    ----------
    Components : ndarray
        Binary dimX x dimY x dimZ array where entries corresponding to retained
        components are True and the remaining entries are False.
    """
    vol_lbl = label(vol, se)[0]
    labels, region_size = np.unique(vol_lbl, return_counts=True)
    labels = labels[1:]  # disregard background (label=0)
    region_size = region_size[1:]  #
    mask = region_size > vol_limit
    region_size = region_size[mask]
    labels = labels[mask]

    if num_limit == -1:
        num_limit = len(labels)

    labels = labels[np.argsort(region_size)[::-1]]
    components = np.zeros_like(vol)
    for i in labels[:num_limit]:
        components = components | (vol_lbl == i)

    if return_sizes:
        return components, region_size[labels[:num_limit]]
    else:
        return components



def _registerT1T2(fixed_image, moving_image, output_image):
    registerer = samseg.gems.KvlImageRegisterer()
    registerer.read_images(fixed_image, moving_image)
    registerer.initialize_transform()
    registerer.register()
    registerer.write_out_result(output_image)

    #The register function uses double internally
    #Let's cast to float32 and copy the header from
    # the fixed image to avoid any weird behaviour
    if os.path.exists(output_image):
        T2_reg = nib.load(output_image)
        fixed_tmp = nib.load(fixed_image)
        T2_data = T2_reg.get_data().astype(np.float32)
        T2_im = nib.Nifti1Image(T2_data,fixed_tmp.affine)
        nib.save(T2_im, output_image)


def _fillin_gm_layer(label_img, label_affine, labelorg_img, labelorg_affine, m,
                    exclusion_tissues = {"left_cerebral_wm": 2,
                                         "right_cerebral_wm": 41,
                                         "stuff_to_exclude": [4, 10, 14, 16, 24, 28, 43, 49, 60]},
                    relabel_tissues = {"GM": 2, "stuff_to_relabel": [1, 3]}):
    ''' relabels WM and CSF that intersect with the central GM surface to GM
        an exclusion mask is used to prevent relabelign in central brain regions
    '''
    # generate exclusion mask: estimate corpus callossum 
    exclude_img = mrph.binary_dilation(labelorg_img == exclusion_tissues['left_cerebral_wm'],iterations=2) 
    exclude_img *= mrph.binary_dilation(labelorg_img == exclusion_tissues['right_cerebral_wm'],iterations=2)
    # add other tissues 
    for i in exclusion_tissues['stuff_to_exclude']:
        exclude_img += labelorg_img == i
    exclude_img = mrph.binary_dilation(exclude_img,iterations=8)
    # upsample exclude_img
    iM = np.linalg.inv(labelorg_affine).dot(label_affine)
    exclude_img = affine_transform(exclude_img, iM[:3, :3], iM[:3, 3], label_img.shape, order=0)
    
    # generate voxel mask of middle GM
    mask = mask_from_surface(m.nodes[:],m.elm[:,:3]-1,label_affine,label_img.shape)
    mask = mrph.binary_dilation(mask,iterations=1) * ~mrph.binary_erosion(mask,iterations=1)
    mask[exclude_img] = 0
    
    # relabel WM and CSF parts to GM
    for i in relabel_tissues['stuff_to_relabel']:
        label_img[ (label_img == i)*mask ] = relabel_tissues['GM']
        
    return label_img


def _open_sulci(label_img, label_affine, labelorg_img, labelorg_affine, m, 
                tissue_labels = {"CSF": 3, "GM": 2, "WM": 1},
                exclusion_tissues = [17, 18, 53, 54]):
    # get thin CSF structures
    mask = mask_from_surface(m.nodes[:],m.elm[:,:3]-1,label_affine,label_img.shape)
    # mask2 = mrph.binary_dilation(mask,iterations=4)
    # mask2 = mrph.binary_erosion(mask2,iterations=5)
    mask2 = mrph.binary_dilation(mask,iterations=2)
    mask2 = mrph.binary_erosion(mask2,iterations=3)
    mask2[mask] = 0
    
    # protect hippocampi and amydalae
    exclude_img = np.zeros_like(labelorg_img,dtype=bool)
    for i in exclusion_tissues:
        exclude_img += labelorg_img == i
    iM = np.linalg.inv(labelorg_affine).dot(label_affine)
    exclude_img = affine_transform(exclude_img, iM[:3, :3], iM[:3, 3], label_img.shape, order=0)
    mask2[exclude_img] = 0
    
    # relabel GM overlapping thin CSF to CSF
    label_img[ (label_img == tissue_labels['GM'])*mask2 ] = tissue_labels['CSF']
    
    # open up remaining thin GM bridges at brain surface
    mask2 = (label_img == tissue_labels['GM']) | (label_img == tissue_labels['WM']) 
    # mask2 = mrph.binary_erosion(mask2,iterations=2)
    # mask2 = mrph.binary_dilation(mask2,iterations=2)
    #label_img[ (label_img == tissue_labels['GM'])* ~mask2 ] = tissue_labels['CSF']
    brainthickness = _calc_thickness(mask2)     
    label_img[(brainthickness <= 2.0) * (label_img == tissue_labels['GM'])] = tissue_labels['CSF']
    
    return label_img


def view(subject_dir):
    print('charm viewer not yet implemented, sorry...')


def run(subject_dir=None, T1=None, T2=None,
        registerT2=False, initatlas=False, segment=False,
        create_surfaces=False, mesh_image=False, usesettings=None,
        noneck=False, init_transform=None, options_str=None):
    """charm pipeline

    PARAMETERS
    ----------
    subject_dir : str, mandatory
        output directory
    T1 : str
        filename of T1 image
    T2 : str
        filename of T2 image

    --> parameters to control the workflow:
    registerT2 : bool
        run T2-to-T1 registration (default = False)
    initatlas : bool
        run affine registration of atlas to input images (default = False)
    segment : bool
        run volume and surface segmentation (default = False)
    mesh_image : bool
        run tetrahedral meshing (default = False)
    --> further parameters:
    init_transform: path-like
        Transformation matrix used to initialize the affine registration of the
        MNI template to the subject MRI, i.e., it takes the MNI template *to*
        subject space. Supplied as a path to a space delimited .txt file
        containing a 4x4 transformation matrix (default = None, corresponding
        to the identity matrix). 
    usesettings : str
        filename of alternative settings-file (default = None)
    options_str : str
        string of command line options to add to logging (default = None)
    RETURNS
    ----------
        None
    """
    # ------------------------START UP-----------------------------------------
    start = time.time()

    # make subject_dir if not existent
    if not os.path.exists(subject_dir):
        os.mkdir(subject_dir)

    # initialize subject files
    sub_files = file_finder.SubjectFiles(None, subject_dir)
    # start logging ...
    os.makedirs(sub_files.report_folder, exist_ok=True)
    logfile = os.path.join(sub_files.report_folder, "charm_log.html")
    with open(logfile, 'a') as f:
        f.write('<HTML><HEAD><TITLE>charm report</TITLE></HEAD><BODY><pre>')
        f.close()
    fh = logging.FileHandler(logfile, mode='a')
    formatter = logging.Formatter('%(levelname)s: %(message)s')
    fh.setFormatter(formatter)
    fh.setLevel(logging.DEBUG)
    logger.addHandler(fh)
    utils.simnibs_logger.register_excepthook(logger)

    if init_transform:
        init_transform = np.loadtxt(init_transform)
        assert init_transform.shape == (4, 4), f"`init_transform` should be a have shape (4, 4), got {init_transform.shape}"

    logger.info('simnibs version '+__version__)
    logger.info('charm run started: '+time.asctime())
    if options_str is not None:    
        logger.debug('options: '+options_str)
    else:
        logger.debug('options: none')

    # copy T1 (as nii.gz) if supplied
    if T1 is not None:
        if not os.path.exists(T1):
            raise FileNotFoundError(f'Could not find input T1 file: {T1}')
        else:
            #Cast to float32 and save
            T1_tmp = nib.load(T1)
            T1_tmp.set_data_dtype(np.float32)
            nib.save(T1_tmp, sub_files.reference_volume)

    if registerT2 and T2 is not None:
        if not os.path.exists(T2):
            raise FileNotFoundError(f'Could not find input T2 file: {T2}')
        else:
            _registerT1T2(T1, T2, sub_files.T2_reg)
    elif T2 is not None:
        if os.path.exists(T2):
            T2_tmp = nib.load(T2)
            T2_tmp.set_data_dtype(np.float32)
            nib.save(T2_tmp, sub_files.T2_reg)

    # Create visualization html
    if T2 is not None:
        logger.info('Creating registration visualization')
        plotting.viewer_registration(sub_files.reference_volume,
                                     sub_files.T2_reg,
                                     sub_files.reg_viewer)

    # read settings and copy settings file
    if usesettings is None:
        fn_settings = os.path.join(SIMNIBSDIR, 'charm.ini')
    else:
        if type(usesettings) == list:
            usesettings = usesettings[0]
        fn_settings = usesettings
    settings = utils.settings_reader.read_ini(fn_settings)
    try:
        shutil.copyfile(fn_settings, sub_files.settings)
    except shutil.SameFileError:
        pass
    logger.debug(settings)
    
    # -------------------------PIPELINE STEPS---------------------------------
    # TODO: denoise T1 here with the sanlm filter, T2 denoised after coreg.
    # Could be before as well but doesn't probably matter that much.
    # Denoising after has the benefit that we keep around the non-denoised
    # versions of all inputs.

    # Make the output path for segmentations
    os.makedirs(sub_files.segmentation_folder, exist_ok=True)

    denoise_settings = settings['preprocess']
    if denoise_settings['denoise'] and T1 is not None:
        logger.info('Denoising the T1 input and saving.')
        _denoise_input_and_save(T1, sub_files.T1_denoised)

    # denoise if needed
    if denoise_settings['denoise'] and os.path.exists(sub_files.T2_reg) and T2 is not None:
        logger.info('Denoising the registered T2 and saving.')
        _denoise_input_and_save(sub_files.T2_reg,
                                sub_files.T2_reg_denoised)

    # Set-up samseg related things before calling the affine registration
    # and/or segmentation
    samseg_settings = settings['samseg']

    # Specify the maximum number of threads the GEMS code will use
    # by default this is all, but can be changed in the .ini
    num_threads = samseg_settings['threads']
    if isinstance(num_threads, int) and num_threads > 0:
        samseg.setGlobalDefaultNumberOfThreads(num_threads)
        logger.info('Using %d threads, instead of all available.'
                    % num_threads)

    # TODO: Setup the visualization tool. This needs some pyqt stuff to be
    # installed. Don't know if we want to expose this in the .ini
    showFigs = False
    showMovies = False
    visualizer = samseg.initVisualizer(showFigs, showMovies)

    # Set-up atlas paths
    atlas_name = samseg_settings['atlas_name']
    logger.info('Using '+atlas_name+' as charm atlas.')
    atlas_path = os.path.join(file_finder.templates.charm_atlas_path,
                              atlas_name)
    atlas_settings = utils.settings_reader.read_ini(
            os.path.join(atlas_path, atlas_name+'.ini'))
    atlas_settings_names = atlas_settings['names']
    template_name = os.path.join(atlas_path,
                                 atlas_settings_names['template_name'])
    atlas_affine_name = os.path.join(atlas_path,
                                     atlas_settings_names['affine_atlas'])
    atlas_level1 = os.path.join(atlas_path,
                                atlas_settings_names['atlas_level1'])

    atlas_level2 = os.path.join(atlas_path,
                                    atlas_settings_names['atlas_level2'])
    if os.path.exists(sub_files.T2_reg):
        gmm_parameters = os.path.join(atlas_path,
                                      atlas_settings_names['gaussian_parameters_t2'])
    else:
        gmm_parameters = os.path.join(atlas_path,
                                      atlas_settings_names['gaussian_parameters_t1'])

    neck_tissues = atlas_settings['neck_optimization']
    neck_tissues = neck_tissues['neck_tissues']

    if initatlas:
        # initial affine registration of atlas to input images,
        # including break neck
        logger.info('Starting affine registration and neck correction.')
        init_atlas_settings = settings['initatlas']
        if denoise_settings['denoise']:
            inputT1 = sub_files.T1_denoised
        else:
            inputT1 = T1

        _register_atlas_to_input_affine(inputT1, template_name,
                                        atlas_affine_name,
                                        atlas_level1,
                                        atlas_level2,
                                        sub_files.segmentation_folder,
                                        sub_files.template_coregistered,
                                        init_atlas_settings,
                                        neck_tissues,
                                        visualizer,
                                        noneck,
                                        init_transform)

        logger.info('Creating affine registration visualization')
        plotting.viewer_affine(sub_files.reference_volume,
                               sub_files.template_coregistered,
                               sub_files.affine_reg_viewer)

    if segment:
        # This part runs the segmentation, upsamples bias corrected output,
        # writes mni transforms, creates upsampled segmentation, maps tissues
        # to conductivities, runs morphological operations

        # Run the segmentation and return the class, which is needed
        # for further post-processing
        # The bias field kernel size has to be changed based on input
        input_images = []
        if denoise_settings['denoise']:
            input_images.append(sub_files.T1_denoised)
        else:
            input_images.append(T1)

        if os.path.exists(sub_files.T2_reg):
            if denoise_settings['denoise']:
                input_images.append(sub_files.T2_reg_denoised)
            else:
                input_images.append(sub_files.T2_reg)

        segment_settings = settings['segment']
        logger.info('Estimating parameters.')
        segment_parameters_and_inputs = _estimate_parameters(
                sub_files.segmentation_folder,
                sub_files.template_coregistered,
                atlas_path, input_images,
                segment_settings,
                gmm_parameters,
                visualizer)

        # Okay now the parameters have been estimated, and we can segment the
        # scan. However, we need to also do this at an upsampled resolution,
        # so first write out the bias corrected scan, and the segmentation.

        bias_corrected_image_names = [sub_files.T1_bias_corrected]
        if len(input_images) > 1:
            bias_corrected_image_names.append(sub_files.T2_bias_corrected)

        logger.info('Writing out normalized images and labelings.')
        os.makedirs(sub_files.surface_folder, exist_ok=True)
        cat_images = [sub_files.norm_image,
                      sub_files.cereb_mask,
                      sub_files.subcortical_mask,
                      sub_files.hemi_mask]

        cat_structs = atlas_settings['CAT_structures']
        tissue_settings = atlas_settings['conductivity_mapping']
        csf_factor = segment_settings['csf_factor']
        samseg.simnibs_segmentation_utils.writeBiasCorrectedImagesAndSegmentation(
                        bias_corrected_image_names,
                        sub_files.labeling,
                        segment_parameters_and_inputs,
                        tissue_settings,
                        csf_factor,
                        cat_structure_options=cat_structs,
                        cat_images=cat_images)

        fn_LUT=sub_files.labeling.rsplit('.',2)[0]+'_LUT.txt'
        shutil.copyfile(file_finder.templates.labeling_LUT, fn_LUT)
        
        # Write out MNI warps
        logger.info('Writing out MNI warps.')
        os.makedirs(sub_files.mni_transf_folder, exist_ok=True)
        samseg.simnibs_segmentation_utils.saveWarpField(
                template_name,
                sub_files.mni2conf_nonl,
                sub_files.conf2mni_nonl,
                segment_parameters_and_inputs)

        # Run post-processing
        logger.info('Post-processing segmentation')
        os.makedirs(sub_files.label_prep_folder, exist_ok=True)

        upsampled_image_names = [sub_files.T1_upsampled]
        if len(bias_corrected_image_names) > 1:
            upsampled_image_names.append(sub_files.T2_upsampled)

        cleaned_upsampled_tissues = _post_process_segmentation(
                                    bias_corrected_image_names,
                                    upsampled_image_names,
                                    tissue_settings,
                                    csf_factor,
                                    segment_parameters_and_inputs,
                                    sub_files.template_coregistered,
                                    atlas_affine_name,
                                    sub_files.tissue_labeling_before_morpho,
                                    sub_files.upper_mask)

        # Write to disk
        upsampled_image = nib.load(sub_files.T1_upsampled)
        affine_upsampled = upsampled_image.affine
        upsampled_tissues = nib.Nifti1Image(cleaned_upsampled_tissues,
                                            affine_upsampled)
        nib.save(upsampled_tissues, sub_files.tissue_labeling_upsampled)
        del cleaned_upsampled_tissues

        fn_LUT=sub_files.tissue_labeling_upsampled.rsplit('.',2)[0]+'_LUT.txt'
        shutil.copyfile(file_finder.templates.final_tissues_LUT, fn_LUT)
        
    if create_surfaces:
        # Create surfaces ala CAT12
        logger.info('Starting surface creation')
        starttime = time.time()
        fsavgDir = file_finder.Templates().freesurfer_templates
        
        surface_settings = settings['surfaces']
        nprocesses = surface_settings['processes']
        surf = surface_settings['surf']
        pial = surface_settings['pial']
        vdist = surface_settings['vdist']
        voxsize_pbt = surface_settings['voxsize_pbt']
        voxsize_refineCS = surface_settings['voxsize_refinecs']
        th_initial = surface_settings['th_initial']
        no_selfintersections = surface_settings['no_selfintersections']
        fillin_gm_from_surf = surface_settings['fillin_gm_from_surf']
        open_sulci_from_surf = surface_settings['open_sulci_from_surf']
        exclusion_tissues_fillinGM = surface_settings['exclusion_tissues_fillin_gm']
        exclusion_tissues_openCSF = surface_settings['exclusion_tissues_open_csf']

        multithreading_script = [os.path.join(SIMNIBSDIR, 'segmentation', 'run_cat_multiprocessing.py')]
        argslist = ['--Ymf', sub_files.norm_image,
                    '--Yleft_path', sub_files.hemi_mask,
                    '--Ymaskhemis_path', sub_files.cereb_mask,
                    '--surface_folder', sub_files.surface_folder,
                    '--fsavgdir', fsavgDir,
                    '--surf'] + surf + [ 
                    '--pial'] + pial + [
                    '--vdist', str(vdist[0]), str(vdist[1]),
                    '--voxsize_pbt', str(voxsize_pbt[0]), str(voxsize_pbt[1]),
                    '--voxsizeCS', str(voxsize_refineCS[0]), str(voxsize_refineCS[1]),
                    '--th_initial', str(th_initial),
                    '--no_intersect', str(no_selfintersections),
                    '--nprocesses', str(nprocesses)]

        proc = subprocess.run([sys.executable] +
                                  multithreading_script + argslist,
                                  stderr=subprocess.PIPE) # stderr: standard stream for simnibs logger
        logger.debug(proc.stderr.decode('ASCII', errors='ignore').replace('\r', ''))
        proc.check_returncode()
        elapsed = time.time() - starttime
        logger.info('Total time surface creation (HH:MM:SS):')
        logger.info(time.strftime('%H:%M:%S', time.gmtime(elapsed)))
        
        sub_files = file_finder.SubjectFiles(None, subject_dir)
        if fillin_gm_from_surf or open_sulci_from_surf:
            logger.info('Improving GM from surfaces')
            starttime = time.time()
            # original tissue mask used for mesh generation
            shutil.copyfile(sub_files.tissue_labeling_upsampled,
                            os.path.join(sub_files.label_prep_folder, 'before_surfmorpho.nii.gz'))
            label_nii = nib.load(sub_files.tissue_labeling_upsampled)
            label_img = np.asanyarray(label_nii.dataobj)
            label_affine = label_nii.affine

            # orginal label mask
            label_nii = nib.load(sub_files.labeling)
            labelorg_img = np.asanyarray(label_nii.dataobj)
            labelorg_affine = label_nii.affine

            if fillin_gm_from_surf:
                # GM central surfaces
                m = Msh()
                if 'lh' in surf:
                    m = m.join_mesh(read_gifti_surface(sub_files.get_surface('lh')))
                if 'rh' in surf:
                    m = m.join_mesh(read_gifti_surface(sub_files.get_surface('rh')))
                    # fill in GM and save updated mask
                if m.nodes.nr > 0:
                    label_img = _fillin_gm_layer(label_img, label_affine, 
                                                 labelorg_img, labelorg_affine, m, 
                                                 exclusion_tissues = exclusion_tissues_fillinGM)

                    label_nii = nib.Nifti1Image(label_img, label_affine)
                    nib.save(label_nii, sub_files.tissue_labeling_upsampled)
                else:
                    logger.warning("Neither lh nor rh reconstructed. Filling in from GM surface skipped")

            if open_sulci_from_surf:
                # GM pial surfaces
                m = Msh()
                if 'lh' in pial:
                    m2 = read_gifti_surface(sub_files.get_surface('lh', surf_type='pial'))
                    # remove self-intersections using meshfix
                    with tempfile.NamedTemporaryFile(suffix='.off') as f:
                        mesh_fn = f.name
                    write_off(m2, mesh_fn)
                    cmd = [file_finder.path2bin("meshfix"), mesh_fn, '-o', mesh_fn]
                    spawn_process(cmd, lvl=logging.DEBUG)
                    m = m.join_mesh(read_off(mesh_fn))
                    if os.path.isfile(mesh_fn): os.remove(mesh_fn)
                if 'rh' in pial:
                    m2 = read_gifti_surface(sub_files.get_surface('rh', surf_type='pial'))
                    # remove self-intersections using meshfix
                    with tempfile.NamedTemporaryFile(suffix='.off') as f:
                        mesh_fn = f.name
                    write_off(m2, mesh_fn)
                    cmd = [file_finder.path2bin("meshfix"), mesh_fn, '-o', mesh_fn]
                    spawn_process(cmd, lvl=logging.DEBUG)
                    m = m.join_mesh(read_off(mesh_fn))
                    if os.path.isfile(mesh_fn): os.remove(mesh_fn)
                if m.nodes.nr > 0:
                    _open_sulci(label_img, label_affine,
                                labelorg_img, labelorg_affine, m,
                                exclusion_tissues = exclusion_tissues_openCSF)                    
                    label_nii = nib.Nifti1Image(label_img, label_affine)
                    nib.save(label_nii, sub_files.tissue_labeling_upsampled)
                else:
                    logger.warning("Neither lh nor rh pial reconstructed. Opening up of sulci skipped.")
                
            # print time duration
            elapsed = time.time() - starttime
            logger.info('Total time cost for GM imrpovements in (HH:MM:SS):')
            logger.info(time.strftime('%H:%M:%S', time.gmtime(elapsed)))

    if mesh_image:
        # create mesh from label image
        logger.info('Starting mesh')
        label_image = nib.load(sub_files.tissue_labeling_upsampled)
        label_buffer = label_image.get_fdata().astype(np.uint16) # Cast to uint16, otherwise meshing complains
        label_affine = label_image.affine
        label_buffer, label_affine, _ = crop_vol(label_buffer, label_affine, 
                                                 label_buffer>0, thickness_boundary=5) 
                                                 # reduce memory consumption a bit
                                                 
        # Read in settings for meshing
        mesh_settings = settings['mesh']
        elem_sizes = mesh_settings['elem_sizes']
        smooth_size_field = mesh_settings['smooth_size_field']
        skin_facet_size = mesh_settings['skin_facet_size']
        facet_distances = mesh_settings['facet_distances']
        optimize = mesh_settings['optimize']
        remove_spikes = mesh_settings['remove_spikes']
        skin_tag = mesh_settings['skin_tag']
        if not skin_tag:
            skin_tag = None
        hierarchy = mesh_settings['hierarchy']
        if not hierarchy:
            hierarchy = None
        smooth_steps = mesh_settings['smooth_steps']
        
        # Meshing
        DEBUG_FN = os.path.join(sub_files.subpath, 'before_despike.msh') 
        final_mesh = create_mesh(label_buffer, label_affine,
                elem_sizes=elem_sizes,
                smooth_size_field=smooth_size_field,
                skin_facet_size=skin_facet_size, 
                facet_distances=facet_distances,
                optimize=optimize, 
                remove_spikes=remove_spikes, 
                skin_tag=skin_tag,
                hierarchy=hierarchy,
                smooth_steps=smooth_steps,
                DEBUG_FN=DEBUG_FN)
        
        logger.info('Writing mesh')
        write_msh(final_mesh, sub_files.fnamehead)
        v = final_mesh.view(cond_list = cond.standard_cond())
        v.write_opt(sub_files.fnamehead)
        
        logger.info('Transforming EEG positions')
        idx = (final_mesh.elm.elm_type == 2)&(final_mesh.elm.tag1 == skin_tag)
        mesh = final_mesh.crop_mesh(elements = final_mesh.elm.elm_number[idx])
        
        if not os.path.exists(sub_files.eeg_cap_folder):
            os.mkdir(sub_files.eeg_cap_folder)
                    
        cap_files = glob.glob(os.path.join(file_finder.ElectrodeCaps_MNI, '*.csv'))
        for fn in cap_files:
            fn_out = os.path.splitext(os.path.basename(fn))[0]
            fn_out = os.path.join(sub_files.eeg_cap_folder, fn_out)
            transformations.warp_coordinates(
                    fn, sub_files.subpath,
                    transformation_direction='mni2subject',
                    out_name=fn_out+'.csv',
                    out_geo=fn_out+'.geo',
                    mesh_in = mesh)
        
        logger.info('Write label image from mesh')
        MNI_template = file_finder.Templates().mni_volume
        mesh = final_mesh.crop_mesh(elm_type=4)
        field = mesh.elm.tag1.astype(np.uint16)
        ed = ElementData(field)
        ed.mesh = mesh
        ed.to_deformed_grid(sub_files.mni2conf_nonl, MNI_template, 
                            out=sub_files.final_labels_MNI,
                            out_original=sub_files.final_labels,
                            method='assign',
                            reference_original=sub_files.reference_volume)
        
        fn_LUT=sub_files.final_labels.rsplit('.',2)[0]+'_LUT.txt'
        shutil.copyfile(file_finder.templates.final_tissues_LUT, fn_LUT)

<<<<<<< HEAD
        # -------------------------TIDY UP-----------------------------------------
=======
        # -------------------------TIDY UP-------------------------------------
>>>>>>> 64fa66bc
        # Create final seg html viewer
        # Create visualization htmls
        logger.info('Creating registration visualization')
        plotting.viewer_final(sub_files.reference_volume,
<<<<<<< HEAD
                              sub_files.final_labels,
                              sub_files.final_viewer)
=======
                            sub_files.final_labels,
                            sub_files.final_viewer)
    
>>>>>>> 64fa66bc
    # log stopping time and total duration ...
    logger.info('charm run finished: '+time.asctime())
    logger.info('Total running time: '+utils.simnibs_logger.format_time(
                                                            time.time()-start))

    # stop logging ...
    while logger.hasHandlers():
        logger.removeHandler(logger.handlers[0])
    utils.simnibs_logger.unregister_excepthook()
    logging.shutdown()
    with open(logfile, 'a') as f:
        f.write('</pre></BODY></HTML>')
        f.close()<|MERGE_RESOLUTION|>--- conflicted
+++ resolved
@@ -1045,23 +1045,14 @@
         fn_LUT=sub_files.final_labels.rsplit('.',2)[0]+'_LUT.txt'
         shutil.copyfile(file_finder.templates.final_tissues_LUT, fn_LUT)
 
-<<<<<<< HEAD
-        # -------------------------TIDY UP-----------------------------------------
-=======
         # -------------------------TIDY UP-------------------------------------
->>>>>>> 64fa66bc
         # Create final seg html viewer
         # Create visualization htmls
         logger.info('Creating registration visualization')
         plotting.viewer_final(sub_files.reference_volume,
-<<<<<<< HEAD
                               sub_files.final_labels,
                               sub_files.final_viewer)
-=======
-                            sub_files.final_labels,
-                            sub_files.final_viewer)
-    
->>>>>>> 64fa66bc
+
     # log stopping time and total duration ...
     logger.info('charm run finished: '+time.asctime())
     logger.info('Total running time: '+utils.simnibs_logger.format_time(
