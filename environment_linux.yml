name: simnibs_env
channels:
  - defaults
  - conda-forge
dependencies:
  - python=3.8.8
  - numpy=1.20.1
  - scipy=1.6.2
  - h5py=2.10.0
  - pyopengl=3.1.1a1
  - pytest=6.2.3
  - cython=0.29.23
  - mock=4.0.3
  - packaging=20.9
  - requests=2.25.1
  - freeglut=3.0.0
  - pip=21.0.1
  - matplotlib=3.3.4
  - boost=1.73.0
  - tbb=2020.3
  - nilearn=0.8.0
  - pip:
    - nibabel==3.2.1
    - pyqt5==5.15.4
<<<<<<< HEAD
    - fmm3dpy==0.0.5
#    - charm_gems==1.0.0
=======
    - fmm3dpy==1.0
    - charm_gems==1.2
>>>>>>> 0138c141
<|MERGE_RESOLUTION|>--- conflicted
+++ resolved
@@ -22,10 +22,5 @@
   - pip:
     - nibabel==3.2.1
     - pyqt5==5.15.4
-<<<<<<< HEAD
-    - fmm3dpy==0.0.5
-#    - charm_gems==1.0.0
-=======
     - fmm3dpy==1.0
-    - charm_gems==1.2
->>>>>>> 0138c141
+    - charm_gems==1.2